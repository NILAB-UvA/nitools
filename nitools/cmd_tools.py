--- conflicted
+++ resolved
@@ -46,11 +46,7 @@
 
     # Loop over projects
     for proj_name, settings in curr_projects.items():
-<<<<<<< HEAD
         print("========== PROCESSING DATA FROM PROJECT %s ==========" % proj_name)
-=======
-        print("Looking for data in %s" % proj_name)
->>>>>>> e121fb99
 
         export_folder = settings['export_folder']
         if 'fMRI Project' in export_folder:
@@ -81,17 +77,13 @@
                 server_dir = op.join(proj_dir, 'raw', sub_idf)
 
             if not op.isdir(server_dir):
-<<<<<<< HEAD
                 print("Copying data from %s to server ..." % sub_idf)
-=======
-                print("Copying data from %s to server ... " % sub, end='')
->>>>>>> e121fb99
                 shutil.copytree(sub, server_dir)
                 print("done.")
             else:
                 print("Data from %s is already on server!" % sub_idf)
 
-	# Also check for config.yml
+        # Also check for config.yml
         cfg_file = op.join(export_folder, 'raw', 'config.yml')
         if op.isfile(cfg_file):
             print("Copying config file to server ...")
@@ -104,7 +96,7 @@
             this_cfg = cfg_file
         else:
             this_cfg = op.join(op.dirname(bidsify.__file__), 'data', 'spinoza_cfg.yml')
-        
+
         run_bidsify(cfg_path=this_cfg, directory=op.join(proj_dir, 'raw'), validate=True)
 
         if settings['preproc']:
